package broker

import (
	"fmt"
	"net/http"
	"strings"

	"github.com/awslabs/aws-service-broker/pkg/serviceinstance"
	"github.com/aws/aws-sdk-go/aws"
	"github.com/aws/aws-sdk-go/service/cloudformation"
	"github.com/aws/aws-sdk-go/service/ssm"
	"github.com/golang/glog"
	osb "github.com/pmorie/go-open-service-broker-client/v2"
	"github.com/pmorie/osb-broker-lib/pkg/broker"
)

// GetCatalog is executed on a /v2/catalog/ osb api call
// https://github.com/openservicebrokerapi/servicebroker/blob/v2.13/spec.md#catalog-management
func (b *AwsBroker) GetCatalog(c *broker.RequestContext) (*broker.CatalogResponse, error) {
	response := &broker.CatalogResponse{}

	var services []osb.Service
	l, _ := b.listingcache.Get("__LISTINGS__")
	glog.Infoln(l)
	for _, s := range l.([]ServiceNeedsUpdate) {
		sd, err := b.catalogcache.Get(s.Name)
		if err != nil {
			if err.Error() == "not found" {
				glog.Errorf("Failed to fetch %q from the cache, item not found", s.Name)
			} else {
				glog.Errorln(err)
			}
		} else {
			services = append(services, sd.(osb.Service))
			glog.Infof("ServiceClass: %q %q", sd.(osb.Service).Name, sd.(osb.Service).ID)
			for _, plan := range sd.(osb.Service).Plans {
				glog.Infof("  ServicePlan %q %q", plan.Name, plan.ID)
			}
		}
	}
	osbResponse := &osb.CatalogResponse{Services: services}

	//glog.Infof("catalog response: %#+v", osbResponse)

	response.CatalogResponse = *osbResponse

	return response, nil
}

// Provision is executed when the osb api receives PUT /v2/service_instances/:instance_id
// https://github.com/openservicebrokerapi/servicebroker/blob/v2.13/spec.md#provisioning
func (b *AwsBroker) Provision(request *osb.ProvisionRequest, c *broker.RequestContext) (*broker.ProvisionResponse, error) {
	response := broker.ProvisionResponse{}
	instance := &serviceinstance.ServiceInstance{
		ID:        request.InstanceID,
		ServiceID: request.ServiceID,
		PlanID:    request.PlanID,
	}
	if request.AcceptsIncomplete {
		response.Async = true
	}
	servicedef, err := b.db.DataStorePort.GetServiceDefinition(request.ServiceID)
	var plandef osb.Plan
	for _, v := range servicedef.Plans {
		if v.ID == request.PlanID {
			plandef = v
		}
	}
	if err != nil {
		panic(err)
	}
	i, err := b.db.DataStorePort.GetServiceInstance(request.InstanceID)

	// Check to see if this is the same instance
	if err != nil {
		panic(err)
	} else if i.ID != "" {
		if i.Match(instance) {
			response.Exists = true
			return &response, nil
		}
		// Instance ID in use, this is a conflict.
		description := "InstanceID in use"
		return nil, osb.HTTPStatusCodeError{
			StatusCode:  http.StatusConflict,
			Description: &description,
		}
	} else {
		var tags []*cloudformation.Tag
		tags = append(tags, &cloudformation.Tag{
			Key:   aws.String("ServiceBrokerId"),
			Value: aws.String(b.region + "::" + b.brokerid),
		})
		tags = append(tags, &cloudformation.Tag{
			Key:   aws.String("ServiceBrokerInstanceId"),
			Value: aws.String(instance.ID),
		})
		var Cap []*string
		Cap = append(Cap, aws.String("CAPABILITY_IAM"))
		Cap = append(Cap, aws.String("CAPABILITY_NAMED_IAM"))
		//glog.Infoln(plandef.Schemas.ServiceInstance.Create.Parameters)

		params := getParams(plandef.Schemas.ServiceInstance.Create.Parameters)
		glog.V(10).Infoln(params)
		ns := "all"
		cluster := "all"
		if _, ok := request.Context["platform"]; ok {
			if request.Context["platform"].(string) == "cloudfoundry" {
				ns = request.Context["space_guid"].(string)
				ns = strings.Replace(ns, "-", "", -1)
				cluster = request.Context["organization_guid"].(string)
				cluster = strings.Replace(cluster, "-", "", -1)
			} else if request.Context["platform"].(string) == "kubernetes" {
				ns = request.Context["namespace"].(string)
				cluster = request.Context["clusterid"].(string)
			}
		}
		completeparams := getOverrides(b.brokerid, params, ns, servicedef.Name, cluster)
		glog.V(10).Infoln(completeparams)
		for k, p := range request.Parameters {
			completeparams[k] = p.(string)
		}
<<<<<<< HEAD
		glog.V(10).Infoln(completeparams)
		cfnsvc := b.Clients.NewCfn(b.GetSession(b.keyid, b.secretkey, b.region, b.accountId, b.profile, completeparams))
		instance.Params = make(map[string]string)
		for k, v := range completeparams {
			instance.Params[k] = v
		}
		glog.V(10).Infoln(instance.Params)
		nonCfnParamarams := []string{
			"aws_access_key",
			"aws_secret_key",
			"SBArtifactS3KeyPrefix",
			"SBArtifactS3Bucket",
			"region",
			"target_role_name",
			"target_account_id"}
		for _, k := range nonCfnParamarams {
			if _, ok := completeparams[k]; ok {
				delete(completeparams, k)
=======
		i, err := b.db.DataStorePort.GetServiceInstance(request.InstanceID)

		// Check to see if this is the same instance
		if err != nil {
			panic(err)
		} else if i.ID != "" {
			if i.Match(instance) {
				response.Exists = true
				return &response, nil
			}
			// Instance ID in use, this is a conflict.
			description := "InstanceID in use"
			return nil, osb.HTTPStatusCodeError{
				StatusCode:  http.StatusConflict,
				Description: &description,
			}
		} else {
			var tags []*cloudformation.Tag
			tags = append(tags, &cloudformation.Tag{
				Key:   aws.String("ServiceBrokerId"),
				Value: aws.String(b.region + "::" + b.brokerid),
			})
			tags = append(tags, &cloudformation.Tag{
				Key:   aws.String("ServiceBrokerInstanceId"),
				Value: aws.String(instance.ID),
			})
			var Cap []*string
			Cap = append(Cap, aws.String("CAPABILITY_IAM"))
			Cap = append(Cap, aws.String("CAPABILITY_NAMED_IAM"))
			//glog.Infoln(plandef.Schemas.ServiceInstance.Create.Parameters)

			params := getParams(plandef.Schemas.ServiceInstance.Create.Parameters)
			glog.V(10).Infoln(params)
			ns := "all"
			cluster := "all"
			if _, ok := request.Context["platform"]; ok {
				if request.Context["platform"].(string) == "cloudfoundry" {
					ns = request.Context["space_guid"].(string)
					ns = strings.Replace(ns, "-", "", -1)
					cluster = request.Context["organization_guid"].(string)
					cluster = strings.Replace(cluster, "-", "", -1)
				} else if request.Context["platform"].(string) == "kubernetes" {
					ns = request.Context["namespace"].(string)
					cluster = request.Context["clusterid"].(string)
				}
			}
			completeparams := getOverrides(b.brokerid, params, ns, servicedef.Name, cluster)
			glog.V(10).Infoln(completeparams)
			for k, p := range request.Parameters {
				completeparams[k] = p.(string)
			}
			glog.V(10).Infoln(completeparams)
			cfnsvc := b.Clients.NewCfn(b.GetSession(b.keyid, b.secretkey, b.region, b.accountId, b.profile, completeparams))
			instance.Params = make(map[string]string)
			for k, v := range completeparams {
				instance.Params[k] = v
			}
			glog.V(10).Infoln(instance.Params)
			nonCfnParamarams := []string{
				"aws_access_key",
				"aws_secret_key",
				"aws_session_token",
				"SBArtifactS3KeyPrefix",
				"SBArtifactS3Bucket",
				"region",
				"target_role_name",
				"target_account_id"}
			for _, k := range nonCfnParamarams {
				if _, ok := completeparams[k]; ok {
					delete(completeparams, k)
				}
			}
			var inputParams []*cloudformation.Parameter
			for k, p := range completeparams {
				param := cloudformation.Parameter{
					ParameterKey:   aws.String(k),
					ParameterValue: aws.String(p),
				}
				glog.V(10).Infoln(param)
				glog.V(10).Infof("%q: %q\n", k, p)
				inputParams = append(inputParams, &param)
			}
			glog.Infof("Input Parmas '%+v'", inputParams)
			stackInput := cloudformation.CreateStackInput{
				Capabilities: Cap,
				Parameters:   inputParams,
				StackName:    aws.String("CfnServiceBroker-" + servicedef.Name + "-" + instance.ID),
				Tags:         tags,
				TemplateURL:  b.generateS3HTTPUrl(servicedef.Name),
			}
			glog.V(10).Infoln(stackInput)
			results, err := cfnsvc.CreateStack(&stackInput)
			if err != nil {
				glog.Errorln(err)
				b.db.DataStorePort.Unlock(lockid)
				return &response, err
>>>>>>> 14174061
			}
		}
		var inputParams []*cloudformation.Parameter
		for k, p := range completeparams {
			param := cloudformation.Parameter{
				ParameterKey:   aws.String(k),
				ParameterValue: aws.String(p),
			}
			glog.V(10).Infoln(param)
			glog.V(10).Infof("%q: %q\n", k, p)
			inputParams = append(inputParams, &param)
		}
		glog.Infof("Input Parmas '%+v'", inputParams)
		stackInput := cloudformation.CreateStackInput{
			Capabilities: Cap,
			Parameters:   inputParams,
			StackName:    aws.String("CfnServiceBroker-" + servicedef.Name + "-" + instance.ID),
			Tags:         tags,
			TemplateURL:  b.generateS3HTTPUrl(servicedef.Name),
		}
		glog.V(10).Infoln(stackInput)
		results, err := cfnsvc.CreateStack(&stackInput)
		if err != nil {
			glog.Errorln(err)
			return &response, err
		}
		instance.StackID = *results.StackId
		err = b.db.DataStorePort.PutServiceInstance(*instance)
		if err != nil {
			glog.Errorln(err)
			return &response, err
		}
	}
	return &response, nil
}

// Deprovision executed when the osb api receives DELETE /v2/service_instances/:instance_id
// https://github.com/openservicebrokerapi/servicebroker/blob/v2.13/spec.md#deprovisioning
func (b *AwsBroker) Deprovision(request *osb.DeprovisionRequest, c *broker.RequestContext) (*broker.DeprovisionResponse, error) {
	response := broker.DeprovisionResponse{}
	si, err := b.db.DataStorePort.GetServiceInstance(request.InstanceID)
	if err != nil {
		panic(err)
	}
	if si.StackID == "" {
		errmsg := "CloudFormation stackid missing, chances are stack creation failed in an unexpected way, assuming there is nothing to deprovision"
		glog.Errorln(errmsg)
		response.Async = false
		return &response, nil
	}
	glog.V(10).Infoln(si.Params)
	cfnsvc := b.Clients.NewCfn(b.GetSession(b.keyid, b.secretkey, b.region, b.accountId, b.profile, si.Params))
	_, err = cfnsvc.DeleteStack(&cloudformation.DeleteStackInput{StackName: aws.String(si.StackID)})
	if err != nil {
		panic(err)
	}

	if request.AcceptsIncomplete {
		response.Async = true
	}
	return &response, nil
}

// LastOperation executed when the osb api receives GET /v2/service_instances/:instance_id/last_operation
// https://github.com/openservicebrokerapi/servicebroker/blob/v2.13/spec.md#polling-last-operation
func (b *AwsBroker) LastOperation(request *osb.LastOperationRequest, c *broker.RequestContext) (*broker.LastOperationResponse, error) {
	glog.Infoln(request)
	glog.Infoln(c)
	si, err := b.db.DataStorePort.GetServiceInstance(request.InstanceID)
	if err != nil {
		panic(err)
	}
	glog.Infoln(si)
	r := broker.LastOperationResponse{LastOperationResponse: osb.LastOperationResponse{State: "", Description: nil}}
	if si.StackID == "" {
		errmsg := "CloudFormation stackid missing, chances are stack creation failed in an unexpected way"
		glog.Errorln(errmsg)
		r.LastOperationResponse.State = "failed"
		r.LastOperationResponse.Description = &errmsg
		return &r, nil
	}
	glog.V(10).Infoln(si.Params)
	cfnsvc := b.Clients.NewCfn(b.GetSession(b.keyid, b.secretkey, b.region, b.accountId, b.profile, si.Params))
	response, err := cfnsvc.DescribeStacks(&cloudformation.DescribeStacksInput{StackName: aws.String(si.StackID)})
	if err != nil {
		panic(err)
	}
	failedstates := []string{"CREATE_FAILED", "ROLLBACK_IN_PROGRESS", "ROLLBACK_FAILED", "ROLLBACK_COMPLETE", "DELETE_FAILED", "UPDATE_ROLLBACK_IN_PROGRESS", "UPDATE_ROLLBACK_FAILED", "UPDATE_ROLLBACK_COMPLETE_CLEANUP_IN_PROGRESS"}
	progressingstates := []string{"CREATE_IN_PROGRESS", "DELETE_IN_PROGRESS", "UPDATE_IN_PROGRESS", "UPDATE_COMPLETE_CLEANUP_IN_PROGRESS"}
	successfulstates := []string{"CREATE_COMPLETE", "DELETE_COMPLETE", "UPDATE_COMPLETE"}
	status := *response.Stacks[0].StackStatus
	if stringInSlice(status, failedstates) {
		glog.Errorf("CloudFormation stack failed %#+v", si.StackID)
		glog.Errorf(status)
		r.LastOperationResponse.State = "failed"
		r.LastOperationResponse.Description = response.Stacks[0].StackStatusReason
		return &r, nil
	} else if stringInSlice(status, progressingstates) {
		glog.Infoln("CloudFormation stack still busy...")
		glog.Infoln(status)
		r.LastOperationResponse.State = "in progress"
		r.LastOperationResponse.Description = response.Stacks[0].StackStatusReason
		return &r, nil
	} else if stringInSlice(status, successfulstates) {
		glog.Infoln("CloudFormation stack operation completed...")
		glog.Infoln(status)
		r.LastOperationResponse.State = "succeeded"
		r.LastOperationResponse.Description = response.Stacks[0].StackStatusReason
		return &r, nil
	} else {
		return nil, fmt.Errorf("unexpected cfn status %v", status)
	}
}

// Bind executed when the osb api receives PUT /v2/service_instances/:instance_id/service_bindings/:binding_id
// https://github.com/openservicebrokerapi/servicebroker/blob/v2.13/spec.md#request-4
func (b *AwsBroker) Bind(request *osb.BindRequest, c *broker.RequestContext) (*broker.BindResponse, error) {

	si, err := b.db.DataStorePort.GetServiceInstance(request.InstanceID)
	service, err := b.db.DataStorePort.GetServiceDefinition(si.ServiceID)
	if err != nil {
		panic(err)
	}
	glog.Infoln(si)
	sess := b.GetSession(b.keyid, b.secretkey, b.region, b.accountId, b.profile, si.Params)
	cfnsvc := b.Clients.NewCfn(sess)
	ssmsvc := b.Clients.NewSsm(sess)
	cfnresponse, err := cfnsvc.DescribeStacks(&cloudformation.DescribeStacksInput{StackName: aws.String(si.StackID)})
	if err != nil {
		panic(err)
	}
	outputs := make(map[string]interface{})
	for _, o := range cfnresponse.Stacks[0].Outputs {
		fmt.Println(o)
		if *o.OutputKey == "UserKeyId" || *o.OutputKey == "UserSecretKey" {
			ssmInput := ssm.GetParameterInput{
				Name:           aws.String(*o.OutputValue),
				WithDecryption: aws.Bool(true),
			}

			ssmresponse, err := ssmsvc.GetParameter(&ssmInput)
			if err != nil {
				panic(err)
			}
			pname := strings.ToUpper(service.Name) + "_" + toSnakeCase(*o.OutputKey)
			outputs[pname] = ssmresponse.Parameter.Value
		} else {
			outputs[toSnakeCase(*o.OutputKey)] = o.OutputValue
		}
	}
	glog.Infoln(outputs)
	response := broker.BindResponse{
		BindResponse: osb.BindResponse{
			Credentials: outputs,
		},
	}
	if request.AcceptsIncomplete {
		response.Async = false
	}
	return &response, nil
}

func (b *AwsBroker) GetBinding(request *osb.GetBindingRequest, c *broker.RequestContext) (*broker.GetBindingResponse, error) {
	glog.V(10).Infoln(request)
	glog.V(10).Infoln(c)
	return &broker.GetBindingResponse{}, nil
}

func BindingLastOperation(request *osb.BindingLastOperationRequest, c *broker.RequestContext) (*broker.LastOperationResponse, error) {
	glog.V(10).Infoln(request)
	glog.V(10).Infoln(c)
	return &broker.LastOperationResponse{}, nil
}

// Unbind executed when the osb api receives DELETE /v2/service_instances/:instance_id/service_bindings/:binding_id
// https://github.com/openservicebrokerapi/servicebroker/blob/v2.13/spec.md#unbinding
func (b *AwsBroker) Unbind(request *osb.UnbindRequest, c *broker.RequestContext) (*broker.UnbindResponse, error) {
	// Your unbind business logic goes here
	return &broker.UnbindResponse{}, nil
}

// Update is not supported at present, so is just a skeleton
func (b *AwsBroker) Update(request *osb.UpdateInstanceRequest, c *broker.RequestContext) (*broker.UpdateInstanceResponse, error) {
	// Your logic for updating a service goes here.
	response := broker.UpdateInstanceResponse{}
	if request.AcceptsIncomplete {
		response.Async = true
	}
	return &response, nil
}

func (b *AwsBroker) BindingLastOperation(request *osb.BindingLastOperationRequest, c *broker.RequestContext) (*broker.LastOperationResponse, error) {
	return &broker.LastOperationResponse{LastOperationResponse: osb.LastOperationResponse{State: "", Description: nil}}, nil
}<|MERGE_RESOLUTION|>--- conflicted
+++ resolved
@@ -120,7 +120,6 @@
 		for k, p := range request.Parameters {
 			completeparams[k] = p.(string)
 		}
-<<<<<<< HEAD
 		glog.V(10).Infoln(completeparams)
 		cfnsvc := b.Clients.NewCfn(b.GetSession(b.keyid, b.secretkey, b.region, b.accountId, b.profile, completeparams))
 		instance.Params = make(map[string]string)
@@ -131,6 +130,7 @@
 		nonCfnParamarams := []string{
 			"aws_access_key",
 			"aws_secret_key",
+			"aws_session_token",
 			"SBArtifactS3KeyPrefix",
 			"SBArtifactS3Bucket",
 			"region",
@@ -139,104 +139,6 @@
 		for _, k := range nonCfnParamarams {
 			if _, ok := completeparams[k]; ok {
 				delete(completeparams, k)
-=======
-		i, err := b.db.DataStorePort.GetServiceInstance(request.InstanceID)
-
-		// Check to see if this is the same instance
-		if err != nil {
-			panic(err)
-		} else if i.ID != "" {
-			if i.Match(instance) {
-				response.Exists = true
-				return &response, nil
-			}
-			// Instance ID in use, this is a conflict.
-			description := "InstanceID in use"
-			return nil, osb.HTTPStatusCodeError{
-				StatusCode:  http.StatusConflict,
-				Description: &description,
-			}
-		} else {
-			var tags []*cloudformation.Tag
-			tags = append(tags, &cloudformation.Tag{
-				Key:   aws.String("ServiceBrokerId"),
-				Value: aws.String(b.region + "::" + b.brokerid),
-			})
-			tags = append(tags, &cloudformation.Tag{
-				Key:   aws.String("ServiceBrokerInstanceId"),
-				Value: aws.String(instance.ID),
-			})
-			var Cap []*string
-			Cap = append(Cap, aws.String("CAPABILITY_IAM"))
-			Cap = append(Cap, aws.String("CAPABILITY_NAMED_IAM"))
-			//glog.Infoln(plandef.Schemas.ServiceInstance.Create.Parameters)
-
-			params := getParams(plandef.Schemas.ServiceInstance.Create.Parameters)
-			glog.V(10).Infoln(params)
-			ns := "all"
-			cluster := "all"
-			if _, ok := request.Context["platform"]; ok {
-				if request.Context["platform"].(string) == "cloudfoundry" {
-					ns = request.Context["space_guid"].(string)
-					ns = strings.Replace(ns, "-", "", -1)
-					cluster = request.Context["organization_guid"].(string)
-					cluster = strings.Replace(cluster, "-", "", -1)
-				} else if request.Context["platform"].(string) == "kubernetes" {
-					ns = request.Context["namespace"].(string)
-					cluster = request.Context["clusterid"].(string)
-				}
-			}
-			completeparams := getOverrides(b.brokerid, params, ns, servicedef.Name, cluster)
-			glog.V(10).Infoln(completeparams)
-			for k, p := range request.Parameters {
-				completeparams[k] = p.(string)
-			}
-			glog.V(10).Infoln(completeparams)
-			cfnsvc := b.Clients.NewCfn(b.GetSession(b.keyid, b.secretkey, b.region, b.accountId, b.profile, completeparams))
-			instance.Params = make(map[string]string)
-			for k, v := range completeparams {
-				instance.Params[k] = v
-			}
-			glog.V(10).Infoln(instance.Params)
-			nonCfnParamarams := []string{
-				"aws_access_key",
-				"aws_secret_key",
-				"aws_session_token",
-				"SBArtifactS3KeyPrefix",
-				"SBArtifactS3Bucket",
-				"region",
-				"target_role_name",
-				"target_account_id"}
-			for _, k := range nonCfnParamarams {
-				if _, ok := completeparams[k]; ok {
-					delete(completeparams, k)
-				}
-			}
-			var inputParams []*cloudformation.Parameter
-			for k, p := range completeparams {
-				param := cloudformation.Parameter{
-					ParameterKey:   aws.String(k),
-					ParameterValue: aws.String(p),
-				}
-				glog.V(10).Infoln(param)
-				glog.V(10).Infof("%q: %q\n", k, p)
-				inputParams = append(inputParams, &param)
-			}
-			glog.Infof("Input Parmas '%+v'", inputParams)
-			stackInput := cloudformation.CreateStackInput{
-				Capabilities: Cap,
-				Parameters:   inputParams,
-				StackName:    aws.String("CfnServiceBroker-" + servicedef.Name + "-" + instance.ID),
-				Tags:         tags,
-				TemplateURL:  b.generateS3HTTPUrl(servicedef.Name),
-			}
-			glog.V(10).Infoln(stackInput)
-			results, err := cfnsvc.CreateStack(&stackInput)
-			if err != nil {
-				glog.Errorln(err)
-				b.db.DataStorePort.Unlock(lockid)
-				return &response, err
->>>>>>> 14174061
 			}
 		}
 		var inputParams []*cloudformation.Parameter
